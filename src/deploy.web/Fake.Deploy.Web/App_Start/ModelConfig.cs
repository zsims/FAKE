﻿using Raven.Database.Server;

namespace Fake.Deploy.Web
{
    public class ModelConfig
    {
        public static void Init()
        {
<<<<<<< HEAD
            NonAdminHttp.EnsureCanListenToWhenInNonAdminContext(8082);
            InitialData.Init();
=======
            Fake.Deploy.Web.Model.Init();
>>>>>>> f5fe856a
        }
    }
}<|MERGE_RESOLUTION|>--- conflicted
+++ resolved
@@ -6,12 +6,8 @@
     {
         public static void Init()
         {
-<<<<<<< HEAD
-            NonAdminHttp.EnsureCanListenToWhenInNonAdminContext(8082);
             InitialData.Init();
-=======
-            Fake.Deploy.Web.Model.Init();
->>>>>>> f5fe856a
         }
+
     }
 }